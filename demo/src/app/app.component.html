<ngx-loading-bar [color]="'#fafafa'"></ngx-loading-bar>

<mat-toolbar color="primary" class="mat-elevation-z6 app-navbar" [class.navbar-small]="isSmallDevice$ | async">
<<<<<<< HEAD
  <a
    mat-button
    routerLink=""
    routerLinkActive=""
    #homeLink="routerLinkActive"
    [routerLinkActiveOptions]="{ exact: true }"
  >
    <img src="https://material.angular.io/assets/img/homepage/angular-white-transparent.svg" />
=======
  <a mat-button routerLink="" routerLinkActive="" #homeLink="routerLinkActive"
    [routerLinkActiveOptions]="{ exact: true }">
    <img src="https://raw.githubusercontent.com/ngx-formly/ngx-formly/v5/logo.svg?sanitize=true">
>>>>>>> 4814b325
    FORMLY
  </a>

  <ng-container *ngIf="isSmallDevice$ | async; else mainMenu">
    <span class="spacer" [style.flex]="'1 1 auto'"></span>
    <ng-container *ngTemplateOutlet="version"></ng-container>
    <a mat-button href="https://github.com/ngx-formly/ngx-formly">
      <img src="https://material.angular.io/assets/img/homepage/github-circle-white-transparent.svg" />
    </a>
    <button mat-button (click)="sidenav.toggle()">
      <mat-icon>menu</mat-icon>
    </button>
  </ng-container>
  <ng-template #mainMenu>
    <a *ngFor="let link of menu" mat-button [routerLink]="link.path">{{ link.title }}</a>
    <span class="spacer" [style.flex]="'1 1 auto'"></span>

    <ng-container *ngTemplateOutlet="version"></ng-container>
    <a mat-button href="https://github.com/ngx-formly/ngx-formly">
      <img src="https://material.angular.io/assets/img/homepage/github-circle-white-transparent.svg" />
      GitHub
    </a>
  </ng-template>
</mat-toolbar>

<mat-sidenav-container fullscreen [style.top]="'56px'" class="mat-typography">
  <mat-sidenav
    [mode]="(isSmallDevice$ | async) ? 'over' : 'side'"
    [opened]="!homeLink.isActive && (isSmallDevice$ | async) === false"
    [style.width.px]="250"
    #sidenav
  >
    <ng-container *ngFor="let link of menu">
      <a
        mat-button
        class="menu-item"
        [routerLink]="link.path"
        routerLinkActive="active-link"
        #routerLink="routerLinkActive"
      >
        <span class="d-flex align-items-center">
          {{ link.title }}
          <span class="spacer" [style.flex]="'1 1 auto'"></span>
          <mat-icon>{{ routerLink.isActive ? 'keyboard_arrow_down' : 'keyboard_arrow_right' }}</mat-icon>
        </span>
      </a>

      <ng-container *ngIf="routerLink.isActive">
        <ng-container *ngFor="let l of link.links">
          <span class="menu-subheader" *ngIf="!l.path">
            {{ l.title }}
          </span>
          <a
            class="menu-subitem"
            *ngIf="l.path"
            mat-button
            [routerLink]="l.path"
            [routerLinkActiveOptions]="{ exact: true }"
            routerLinkActive="active-link"
          >
            {{ l.title }}
          </a>
        </ng-container>
      </ng-container>
    </ng-container>
  </mat-sidenav>

  <div style="min-height: 80vh;">
    <router-outlet></router-outlet>
  </div>

  <footer class="text-muted text-muted pt-3 pt-md-5" [class.container]="homeLink.isActive">
    <a mat-button routerLink="" routerLinkActive="" #homeLink="routerLinkActive"
      [routerLinkActiveOptions]="{ exact: true }">

      <span class="bd-footer-logo">
        <img width="60" src="https://raw.githubusercontent.com/ngx-formly/ngx-formly/v5/logo.svg?sanitize=true">
        <span class="bd-footer-logo-text">
          FORMLY
        </span>
      </span>
    </a>
    <div>
      <ul class="bd-footer-links">
        <li><a target="_blank" href="https://github.com/ngx-formly/ngx-formly">GitHub</a></li>
        <li><a target="_blank" href="https://twitter.com/formlydev">Twitter</a></li>
        <li><a routerLink="/guide">Guides</a></li>
        <li><a routerLink="/ui">UI</a></li>
        <li><a routerLink="/examples">Examples</a></li>
      </ul>

      <!-- <p>This site is powered by <a href="https://www.netlify.com/" rel="noopener" target="_blank">Netlify</a>.</p> -->
      <p>
        Maintained by the <a href="https://github.com/ngx-formly/ngx-formly#core-team" rel="noopener" target="_blank">core team</a> with the help of <a href="https://github.com/ngx-formly/ngx-formly/graphs/contributors" rel="noopener" target="_blank">our contributors</a>.
      </p>
      <p>
        Code licensed <a href="https://github.com/ngx-formly/ngx-formly/blob/main/LICENSE" target="_blank" rel="license noopener">MIT</a>.
      </p>

      <div class="bd-footer-badges">
        <a href="https://www.netlify.com" rel="noopener" target="_blank">
          <img height="40" src="https://www.netlify.com/img/global/badges/netlify-light.svg" alt="Deploys by Netlify" />
        </a>
      </div>
    </div>
  </footer>
</mat-sidenav-container>

<ng-template #version>
  <button mat-button [matMenuTriggerFor]="menu">
    Next
    <mat-icon>arrow_drop_down</mat-icon>
  </button>
  <mat-menu #menu="matMenu" yPosition="below" xPosition="before">
    <a disabled mat-menu-item>Next</a>
    <a href="https://formly.dev/" mat-menu-item>Latest</a>
  </mat-menu>
</ng-template><|MERGE_RESOLUTION|>--- conflicted
+++ resolved
@@ -1,7 +1,6 @@
 <ngx-loading-bar [color]="'#fafafa'"></ngx-loading-bar>
 
 <mat-toolbar color="primary" class="mat-elevation-z6 app-navbar" [class.navbar-small]="isSmallDevice$ | async">
-<<<<<<< HEAD
   <a
     mat-button
     routerLink=""
@@ -9,12 +8,7 @@
     #homeLink="routerLinkActive"
     [routerLinkActiveOptions]="{ exact: true }"
   >
-    <img src="https://material.angular.io/assets/img/homepage/angular-white-transparent.svg" />
-=======
-  <a mat-button routerLink="" routerLinkActive="" #homeLink="routerLinkActive"
-    [routerLinkActiveOptions]="{ exact: true }">
-    <img src="https://raw.githubusercontent.com/ngx-formly/ngx-formly/v5/logo.svg?sanitize=true">
->>>>>>> 4814b325
+    <img src="https://raw.githubusercontent.com/ngx-formly/ngx-formly/v5/logo.svg?sanitize=true" />
     FORMLY
   </a>
 
@@ -82,19 +76,21 @@
     </ng-container>
   </mat-sidenav>
 
-  <div style="min-height: 80vh;">
+  <div style="min-height: 80vh">
     <router-outlet></router-outlet>
   </div>
 
   <footer class="text-muted text-muted pt-3 pt-md-5" [class.container]="homeLink.isActive">
-    <a mat-button routerLink="" routerLinkActive="" #homeLink="routerLinkActive"
-      [routerLinkActiveOptions]="{ exact: true }">
-
+    <a
+      mat-button
+      routerLink=""
+      routerLinkActive=""
+      #homeLink="routerLinkActive"
+      [routerLinkActiveOptions]="{ exact: true }"
+    >
       <span class="bd-footer-logo">
-        <img width="60" src="https://raw.githubusercontent.com/ngx-formly/ngx-formly/v5/logo.svg?sanitize=true">
-        <span class="bd-footer-logo-text">
-          FORMLY
-        </span>
+        <img width="60" src="https://raw.githubusercontent.com/ngx-formly/ngx-formly/v5/logo.svg?sanitize=true" />
+        <span class="bd-footer-logo-text"> FORMLY </span>
       </span>
     </a>
     <div>
@@ -108,10 +104,18 @@
 
       <!-- <p>This site is powered by <a href="https://www.netlify.com/" rel="noopener" target="_blank">Netlify</a>.</p> -->
       <p>
-        Maintained by the <a href="https://github.com/ngx-formly/ngx-formly#core-team" rel="noopener" target="_blank">core team</a> with the help of <a href="https://github.com/ngx-formly/ngx-formly/graphs/contributors" rel="noopener" target="_blank">our contributors</a>.
+        Maintained by the
+        <a href="https://github.com/ngx-formly/ngx-formly#core-team" rel="noopener" target="_blank">core team</a> with
+        the help of
+        <a href="https://github.com/ngx-formly/ngx-formly/graphs/contributors" rel="noopener" target="_blank"
+          >our contributors</a
+        >.
       </p>
       <p>
-        Code licensed <a href="https://github.com/ngx-formly/ngx-formly/blob/main/LICENSE" target="_blank" rel="license noopener">MIT</a>.
+        Code licensed
+        <a href="https://github.com/ngx-formly/ngx-formly/blob/main/LICENSE" target="_blank" rel="license noopener"
+          >MIT</a
+        >.
       </p>
 
       <div class="bd-footer-badges">

--- conflicted
+++ resolved
@@ -41,30 +41,6 @@
  Interface for FormlyFields and FormlyTemplateOptions
  *************************************************************/
 
-<<<<<<< HEAD
-    interface FormlyTemplateOptions {
-        type?: string;
-        label?: string;
-        placeholder?: string;
-        disabled?: Boolean;
-        options?: Array<any>;
-        rows?: number;
-        cols?: number;
-        description?: string;
-        focus?: boolean;
-    }
-    interface FormlyFields {
-        key?: string;
-        className?: string;
-        fieldGroup?: Array<FormlyFields>;
-        type?: string;
-        templateOptions?: FormlyTemplateOptions;
-        validation?: Validators;
-        template?: string;
-        expressionProperties?: Object;
-        hideExpression?: boolean | string | (()=>boolean);
-    }
-=======
 interface FormlyTemplateOptions {
   type?: string;
   label?: string;
@@ -85,9 +61,8 @@
   validation?: Validators;
   template?: string;
   expressionProperties?: Object;
-  hideExpression?: boolean;
-}
->>>>>>> 23515697
+  hideExpression?: boolean | string | (() => boolean);
+}
 
 @Component({
   directives: [FormlyForm],
@@ -130,145 +105,6 @@
 
     setTimeout(() => {
 
-<<<<<<< HEAD
-            this.userFields = [{
-                type: "radio",
-                key: "title",
-                templateOptions: {
-                    options: [{
-                        key: "mr",
-                        value: "Mr."
-                    }, {
-                        key: "mrs",
-                        value: "Mrs"
-                    }],
-                    label: "Title",
-                    description: "Select a title that suits your description"
-                }
-            }, {
-                className: "row",
-                fieldGroup: [{
-                    className: "col-xs-4",
-                    key: "email",
-                    type: "input",
-                    templateOptions: {
-                        type: "email",
-                        label: "Email address",
-                        placeholder: "Enter email",
-                        disabled: true
-                    },
-                    validation: Validators.compose([Validators.required, ValidationService.emailValidator]),
-                    expressionProperties: {
-                        "templateOptions.disbled": "!model.password"
-                    }
-                }, {
-                    className: "col-xs-4",
-                    key: "password",
-                    type: "input",
-                    templateOptions: {
-                        type: "password",
-                        label: "Password",
-                        placeholder: "Password",
-                        focus: true
-                    },
-                    validation: Validators.compose([Validators.required, Validators.maxLength(10), Validators.minLength(2)])
-                }, {
-                    className: "col-xs-4",
-                    key: "select",
-                    type: "select",
-                    templateOptions: {
-                        options: [{
-                            label: "Male",
-                            value: "male"
-                        }, {
-                            label: "Female",
-                            value: "female"
-                        }],
-                        label: "Gender",
-                        placeholder: "Select Gender"
-                    }
-                }]
-            }, {
-                className: "section-label",
-                template: "</hr /><div><strong>Address:</strong></div>"
-            }, {
-                className: "row",
-                fieldGroup: [{
-                    className: "col-xs-6",
-                    type: "input",
-                    key: "street",
-                    templateOptions: {
-                        label: "Street",
-                        placeholder: "604 Causley Ave. ",
-                        description: "Enter a valid US Address"
-                    }
-                }, {
-                    className: "col-xs-3",
-                    type: "input",
-                    key: "city",
-                    templateOptions: {
-                        label: "City",
-                        placeholder: "Arlington"
-                    }
-                }, {
-                    className: "col-xs-3",
-                    type: "input",
-                    key: "zip",
-                    templateOptions: {
-                        type: "number",
-                        label: "Zip",
-                        placeholder: "76010"
-                    }
-                }]
-            }, {
-                key: "checked",
-                type: "checkbox",
-                templateOptions: {
-                    label: "Check me out",
-                    description: "If you want to check me out, check this box"
-                }
-            }, {
-                type: "multicheckbox",
-                key: "interest",
-                templateOptions: {
-                    options: [{
-                        key: "sports",
-                        value: "Sports"
-                    }, {
-                        key: "movies",
-                        value: "Movies"
-                    }, {
-                        key: "others",
-                        value: "Others"
-                    }],
-                    label: "Interest",
-                    description: "Select areas which you are interested"
-                }
-            }, {
-                key: "otherInterest",
-                type: "textarea",
-                hideExpression: "!this.model.interest.others",
-                templateOptions: {
-                    rows: 5,
-                    cols: 20,
-                    placeholder: "Type a paragraph about your interest...",
-                    label: "Other Interest"
-                }
-            }, {
-              key: "textAreaVal",
-              type: "textarea",
-              templateOptions: {
-                rows: 5,
-                cols: 20,
-                placeholder: "Type a paragraph...",
-                label: "Message",
-                description: "Please enter atleast 150 characters"
-              }
-            }, {
-              key: "toggleVal",
-              type: "toggle",
-              templateOptions: {
-=======
       this.userFields = [{
         type: "radio",
         key: "title",
@@ -376,11 +212,21 @@
             key: "movies",
             value: "Movies"
           }, {
-            key: "none",
-            value: "None"
+            key: "others",
+            value: "Others"
           }],
           label: "Interest",
           description: "Select areas which you are interested"
+        }
+      }, {
+        key: "otherInterest",
+        type: "textarea",
+        hideExpression: "!this.model.interest.others",
+        templateOptions: {
+          rows: 5,
+          cols: 20,
+          placeholder: "Type a paragraph about your interest...",
+          label: "Other Interest"
         }
       }, {
         key: "textAreaVal",
@@ -396,39 +242,20 @@
         key: "toggleVal",
         type: "toggle",
         templateOptions: {
->>>>>>> 23515697
 
         }
       }];
 
-<<<<<<< HEAD
-            this.user = {
-                email: "email@gmail.com",
-                checked: true,
-                select: "male",
-                title: "Mr.",
-                toggleVal: true,
-                interest: {"movies": false,
-                    "sports": false,
-                "others": true}
-            };
-            this.Stream.emit({
-                model: this.user,
-                fields: this.userFields
-            });
-        }, 0);
-    }
-    user: any = {};
-    private userFields: Array<FormlyFields> = [];
-=======
       this.user = {
         email: "email@gmail.com",
         checked: true,
         select: "male",
         title: "Mr.",
         toggleVal: true,
-        interest: {"movies": false,
-          "sports": true}
+        interest: {
+          "movies": false,
+          "sports": false,
+          "others": true}
       };
       this.Stream.emit({
         model: this.user,
@@ -438,7 +265,6 @@
   }
   user: any = {};
   private userFields: Array<FormlyFields> = [];
->>>>>>> 23515697
 
   console(data) {
     console.log(data);

--- conflicted
+++ resolved
@@ -14,14 +14,9 @@
         <label class="form-control-label" for="">{{templateOptions.label}}</label>
         <div *ngFor="let option of templateOptions.options">
           <label class="c-input c-radio">
-<<<<<<< HEAD
-            <input type="radio" value="{{option.key}}" [formControlName]="option.key"
-            [checked] = "model === option.key" (change)="inputChange($event, 'value')" (focus)="onInputFocus()"
+            <input type="radio" [value]="option.key" [formControlName]="key" [(ngModel)]="model"
+            (change)="inputChange($event, option.key)" (focus)="onInputFocus()"
             [disabled]="templateOptions.disabled">{{option.value}}
-=======
-            <input type="radio" [value]="option.key" [formControlName]="key" [(ngModel)]="model"
-            (change)="inputChange($event, option.key)" (focus)="onInputFocus()">{{option.value}}
->>>>>>> 0d4ed450
             <span class="c-indicator"></span>
           </label>
         </div>

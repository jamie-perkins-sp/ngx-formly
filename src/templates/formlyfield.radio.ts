--- conflicted
+++ resolved
@@ -3,12 +3,8 @@
 import {FormlyPubSub} from "../services/formly.event.emitter";
 import {FormlyMessages} from "../services/formly.messages";
 import {Field} from "./field";
-<<<<<<< HEAD
-import {RadioButtonState, AbstractControl, FormBuilder} from "@angular/common";
+import {AbstractControl, FormBuilder, REACTIVE_FORM_DIRECTIVES, FORM_DIRECTIVES} from "@angular/forms";
 import {SingleFocusDispatcher} from "../services/formly.single.focus.dispatcher";
-=======
-import {AbstractControl, FormBuilder, REACTIVE_FORM_DIRECTIVES, FORM_DIRECTIVES} from "@angular/forms";
->>>>>>> d11fa646
 
 @Component({
   selector: "formly-field-radio",
@@ -18,14 +14,8 @@
         <label class="form-control-label" for="">{{templateOptions.label}}</label>
         <div *ngFor="let option of templateOptions.options">
           <label class="c-input c-radio">
-<<<<<<< HEAD
-            <input type="radio" name="choose" value="{{option.key}}" [ngControl]="option.key"
-            [checked] = "model === option.key" (change)="inputChange($event, 'value')" (focus)="onInputFocus()"
-            >{{option.value}}
-=======
             <input type="radio" value="{{option.key}}" [formControlName]="option.key"
-            [checked] = "model === option.key" (change)="inputChange($event, 'value')">{{option.value}}
->>>>>>> d11fa646
+            [checked] = "model === option.key" (change)="inputChange($event, 'value')" (focus)="onInputFocus()">{{option.value}}
             <span class="c-indicator"></span>
           </label>
         </div>
@@ -33,11 +23,8 @@
       </div>
     </div>`,
   inputs: [ "form", "update", "templateOptions", "key", "field", "formModel", "model"],
-<<<<<<< HEAD
+  directives: [REACTIVE_FORM_DIRECTIVES, FORM_DIRECTIVES],
   queries: {inputComponent: new ViewChildren("inputElement")}
-=======
-  directives: [REACTIVE_FORM_DIRECTIVES, FORM_DIRECTIVES]
->>>>>>> d11fa646
 })
 export class FormlyFieldRadio extends Field {
   constructor(fm: FormlyMessages, ps: FormlyPubSub, private formBuilder: FormBuilder, renderer: Renderer,

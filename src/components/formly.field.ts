--- conflicted
+++ resolved
@@ -37,93 +37,25 @@
   // Outputs
   @Output() changeFn: EventEmitter<any> = new EventEmitter();
 
-<<<<<<< HEAD
-    // Local Variables
-    directives;
-    hide;
-    update;
-    visibilityDelegate;
-=======
   // Local Variables
   directives;
   hide;
   update;
->>>>>>> 23515697
+  visibilityDelegate;
 
   @ViewChild(DivComponent) myChild: DivComponent;
 
-<<<<<<< HEAD
-    constructor(protected dcl: DynamicComponentLoader, protected elem: ElementRef, fc: FormlyConfig, protected ps: FormlyPubSub) {
-        super();
-        this.directives = fc.getDirectives();
-        this.visibilityDelegate = new FormlyFieldVisibilityDelegate(this);
-     }
-
-     ngAfterViewInit() {
-
-         //TODO support this.formlyField.field.hideExpression as a callback/observable
-        this.hide = this.field.hideExpression? true : false;
-
-        if (!this.field.template && !this.field.fieldGroup) {
-            this.update = new FormlyEventEmitter();
-            this.ps.setEmitter(this.key, this.update);
-            this.dcl.loadNextToLocation(this.directives[this.field.type], this.myChild.viewContainer)
-            .then(ref => {
-                ref.instance.model = this.model[this.field.key];
-                ref.instance.type = this.field.type;
-                ref.instance.options = this.field.templateOptions;
-                ref.instance.changeFn.subscribe((value) => {
-                    this.changeFn.emit(value);
-                });
-                ref.instance.key = this.key;
-                ref.instance.form = this.form;
-                ref.instance.update = this.update;
-            });
-        }
-    }
-    isHidden() {
-        return this.hide;
-    }
-    setHidden(cond: boolean) {
-        this.hide = cond;
-
-        this.elem.nativeElement.style.display = cond ? "none" : "";
-        if (this.field.fieldGroup) {
-            for (let i = 0; i < this.field.fieldGroup.length; i++) {
-                this.psEmit(this.field.fieldGroup[i].key,"hidden", this.hide);
-            }
-        } else {
-            this.psEmit(this.field.key, "hidden", this.hide);
-        }
-        this.eventEmitter.emit({
-            key: this.field.key,
-            value: this.hide
-        });
-    }
-    ngDoCheck() {
-        this.visibilityDelegate.checkVisibilityChange();
-    }
-
-    private psEmit(fieldKey:string, eventKey:string, value:any) {
-        if(this.ps && this.ps.getEmitter(fieldKey) && this.ps.getEmitter(fieldKey).emit){
-            this.ps.getEmitter(fieldKey).emit({
-                key: eventKey,
-                value: value
-            });
-        }
-=======
   constructor(protected dcl: DynamicComponentLoader, protected elem: ElementRef, fc: FormlyConfig, protected ps: FormlyPubSub) {
     super();
     this.directives = fc.getDirectives();
+    this.visibilityDelegate = new FormlyFieldVisibilityDelegate(this);
   }
 
   ngAfterViewInit() {
-    if (this.field.hideExpression) {
-      this.hide = true;
-    } else {
-      this.hide = false;
-    }
-    if (!!this.field.hideExpression || this.field.hideExpression === undefined && !this.field.template && !this.field.fieldGroup) {
+    // TODO support this.formlyField.field.hideExpression as a callback/observable
+    this.hide = this.field.hideExpression ? true : false;
+
+    if (!this.field.template && !this.field.fieldGroup) {
       this.update = new FormlyEventEmitter();
       this.ps.setEmitter(this.key, this.update);
       this.dcl.loadNextToLocation(this.directives[this.field.type], this.myChild.viewContainer)
@@ -140,35 +72,34 @@
         });
     }
   }
-  toggleFn(cond) {
-    this.elem.nativeElement.style.display = cond ? "" : "none";
+  isHidden() {
+    return this.hide;
+  }
+  setHidden(cond: boolean) {
+    this.hide = cond;
+
+    this.elem.nativeElement.style.display = cond ? "none" : "";
     if (this.field.fieldGroup) {
       for (let i = 0; i < this.field.fieldGroup.length; i++) {
-        this.ps.getEmitter([this.field.fieldGroup[i].key]).emit({
-          key: "hidden",
-          value: !cond
-        });
+        this.psEmit(this.field.fieldGroup[i].key, "hidden", this.hide);
       }
     } else {
-      this.ps.getEmitter(this.field.key).emit({
-        key: "hidden",
-        value: !cond
-      });
+      this.psEmit(this.field.key, "hidden", this.hide);
     }
     this.eventEmitter.emit({
       key: this.field.key,
-      value: !cond
+      value: this.hide
     });
   }
   ngDoCheck() {
-    if (this.field.hideExpression !== undefined && this.field.hideExpression !== this.hide)  {
-      this.hide = this.field.hideExpression;
-      if (this.hide) {
-        this.toggleFn(false);
-      } else {
-        this.toggleFn(true);
-      }
->>>>>>> 23515697
+    this.visibilityDelegate.checkVisibilityChange();
+  }
+  private psEmit(fieldKey: string, eventKey: string, value: any) {
+    if (this.ps && this.ps.getEmitter(fieldKey) && this.ps.getEmitter(fieldKey).emit) {
+      this.ps.getEmitter(fieldKey).emit({
+        key: eventKey,
+        value: value
+      });
     }
   }
 }
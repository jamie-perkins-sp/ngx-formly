<<<<<<< HEAD
import { Input, Directive } from '@angular/core';
import { FormControl, FormGroup } from '@angular/forms';
import { FormlyFieldConfig } from '../models';

export interface FieldTypeConfig<T = FormlyFieldConfig['props']> extends FormlyFieldConfig<T> {
  formControl: FormControl;
  props: NonNullable<T>;
}

export interface FieldGroupTypeConfig<T = FormlyFieldConfig['props']> extends FormlyFieldConfig<T> {
  formControl: FormGroup;
  props: NonNullable<T>;
}

@Directive()
=======
import { Input } from '@angular/core';
import { FormControl, FormGroup } from '@angular/forms';
import { FormlyFieldConfig } from '../components/formly.field.config';

export interface FieldTypeConfig extends FormlyFieldConfig {
  formControl: NonNullable<FormControl>;
  templateOptions: NonNullable<FormlyFieldConfig['templateOptions']>;
  options: NonNullable<FormlyFieldConfig['options']>;
}
export interface FieldGroupTypeConfig extends FormlyFieldConfig {
  formControl: NonNullable<FormGroup>;
  templateOptions: NonNullable<FormlyFieldConfig['templateOptions']>;
  options: NonNullable<FormlyFieldConfig['options']>;
}

>>>>>>> 99b80572
export abstract class FieldType<F extends FormlyFieldConfig = FormlyFieldConfig> {
  @Input() field: F;
  defaultOptions?: Partial<F>;

  get model() {
    return this.field.model;
  }

  get form() {
    return this.field.form;
  }

  get options() {
    return this.field.options;
  }

  get key() {
    return this.field.key;
  }

<<<<<<< HEAD
  get formControl() {
    return this.field.formControl as F['formControl'];
  }
=======
  get formControl() { return this.field.formControl as NonNullable<F['formControl']>; }
>>>>>>> 99b80572

  get props() {
    return (this.field.props || {}) as NonNullable<F['props']>;
  }

  /** @deprecated Use `props` instead. */
  get to() {
    return this.props;
  }

  get showError(): boolean {
    return this.options.showError(this);
  }

  get id(): string {
    return this.field.id;
  }

  get formState() {
    return this.options.formState || {};
  }
}<|MERGE_RESOLUTION|>--- conflicted
+++ resolved
@@ -1,4 +1,3 @@
-<<<<<<< HEAD
 import { Input, Directive } from '@angular/core';
 import { FormControl, FormGroup } from '@angular/forms';
 import { FormlyFieldConfig } from '../models';
@@ -14,23 +13,6 @@
 }
 
 @Directive()
-=======
-import { Input } from '@angular/core';
-import { FormControl, FormGroup } from '@angular/forms';
-import { FormlyFieldConfig } from '../components/formly.field.config';
-
-export interface FieldTypeConfig extends FormlyFieldConfig {
-  formControl: NonNullable<FormControl>;
-  templateOptions: NonNullable<FormlyFieldConfig['templateOptions']>;
-  options: NonNullable<FormlyFieldConfig['options']>;
-}
-export interface FieldGroupTypeConfig extends FormlyFieldConfig {
-  formControl: NonNullable<FormGroup>;
-  templateOptions: NonNullable<FormlyFieldConfig['templateOptions']>;
-  options: NonNullable<FormlyFieldConfig['options']>;
-}
-
->>>>>>> 99b80572
 export abstract class FieldType<F extends FormlyFieldConfig = FormlyFieldConfig> {
   @Input() field: F;
   defaultOptions?: Partial<F>;
@@ -51,13 +33,9 @@
     return this.field.key;
   }
 
-<<<<<<< HEAD
   get formControl() {
-    return this.field.formControl as F['formControl'];
+    return this.field.formControl as NonNullable<F['formControl']>;
   }
-=======
-  get formControl() { return this.field.formControl as NonNullable<F['formControl']>; }
->>>>>>> 99b80572
 
   get props() {
     return (this.field.props || {}) as NonNullable<F['props']>;

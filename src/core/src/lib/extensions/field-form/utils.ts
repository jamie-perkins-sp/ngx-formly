--- conflicted
+++ resolved
@@ -141,14 +141,9 @@
 }
 
 export function clearControl(form: AbstractControl) {
-<<<<<<< HEAD
   delete form?.['_fields'];
-
-=======
-  form['_fields'] && delete form['_fields'];
   form.setValidators(null);
   form.setAsyncValidators(null);
->>>>>>> 4814b325
   if (form instanceof FormGroup || form instanceof FormArray) {
     Object.keys(form.controls).forEach((k) => clearControl(form.controls[k]));
   }

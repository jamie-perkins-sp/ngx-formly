--- conflicted
+++ resolved
@@ -79,44 +79,10 @@
     }
   }
 
-<<<<<<< HEAD
   postPopulate(field: FormlyFieldConfigCache) {
     if (field.parent) {
       return;
     }
-=======
-  private _evalExpressionPath(field: FormlyFieldConfigCache, prop: string) {
-    if (field._expressionProperties[prop] && field._expressionProperties[prop].expressionPaths) {
-      return field._expressionProperties[prop].expressionPaths;
-    }
-
-    let paths = [];
-    if (prop.indexOf('[') === -1) {
-      paths = prop.split('.');
-    } else {
-      prop
-        .split(/[[\]]{1,2}/) // https://stackoverflow.com/a/20198206
-        .filter(p => p)
-        .forEach((path => {
-          const arrayPath = path.match(/['|"](.*?)['|"]/);
-          if (arrayPath) {
-            paths.push(arrayPath[1]);
-          } else {
-            paths.push(...path.split('.').filter(p => p));
-          }
-        }));
-    }
-
-    if (field._expressionProperties[prop]) {
-      field._expressionProperties[prop].expressionPaths = paths;
-    }
-
-    return paths;
-  }
-
-  private checkField(field: FormlyFieldConfigCache, ignoreCache = false) {
-    const fieldChanged = this._checkField(field, ignoreCache);
->>>>>>> 99b80572
 
     if (!field.options.checkExpressions) {
       let checkLocked = false;
@@ -171,32 +137,34 @@
 
     let currentValue: any;
 
-    return (ignoreCache?: boolean) => {
-      try {
-        const exprValue = evalExpression(
-          parentExpression ? (...args: any) => parentExpression(field) || expr(...args) : expr,
-          { field },
-          [field.model, field.options.formState, field, ignoreCache],
-        );
-
-        if (
-          ignoreCache ||
-          (currentValue !== exprValue &&
-            (!isObject(exprValue) ||
-              isObservable(exprValue) ||
-              JSON.stringify(exprValue) !== JSON.stringify(currentValue)))
-        ) {
-          currentValue = exprValue;
-          this.evalExpr(field, path, exprValue);
-
-          return true;
-        }
-
-        return false;
-      } catch (error: any) {
-        error.message = `[Formly Error] [Expression "${path}"] ${error.message}`;
-        throw error;
-      }
+    return {
+      callback: (ignoreCache?: boolean) => {
+        try {
+          const exprValue = evalExpression(
+            parentExpression ? (...args: any) => parentExpression(field) || expr(...args) : expr,
+            { field },
+            [field.model, field.options.formState, field, ignoreCache],
+          );
+
+          if (
+            ignoreCache ||
+            (currentValue !== exprValue &&
+              (!isObject(exprValue) ||
+                isObservable(exprValue) ||
+                JSON.stringify(exprValue) !== JSON.stringify(currentValue)))
+          ) {
+            currentValue = exprValue;
+            this.evalExpr(field, path, exprValue);
+
+            return true;
+          }
+
+          return false;
+        } catch (error: any) {
+          error.message = `[Formly Error] [Expression "${path}"] ${error.message}`;
+          throw error;
+        }
+      },
     };
   }
 
@@ -208,7 +176,7 @@
     let fieldChanged = false;
     if (field._expressions) {
       for (const key of Object.keys(field._expressions)) {
-        field._expressions[key](ignoreCache) && (fieldChanged = true);
+        field._expressions[key].callback(ignoreCache) && (fieldChanged = true);
       }
     }
     field.fieldGroup?.forEach((f) => this.checkExpressions(f, ignoreCache) && (fieldChanged = true));
@@ -270,19 +238,8 @@
 
   private evalExpr(field: FormlyFieldConfigCache, prop: string, value: any) {
     try {
-<<<<<<< HEAD
       let target: any = field;
-      const paths =
-        prop.indexOf('[') === -1
-          ? prop.split('.')
-          : prop
-              .replace(/\'|\"/g, '')
-              .split(/[[\]]{1,2}/) // https://stackoverflow.com/a/20198206
-              .filter((v) => v);
-=======
-      let target = field;
       const paths = this._evalExpressionPath(field, prop);
->>>>>>> 99b80572
       const lastIndex = paths.length - 1;
       for (let i = 0; i < lastIndex; i++) {
         target = target[paths[i]];
@@ -322,4 +279,33 @@
       value,
     });
   }
+
+  private _evalExpressionPath(field: FormlyFieldConfigCache, prop: string) {
+    if (field._expressions[prop] && field._expressions[prop].paths) {
+      return field._expressions[prop].paths;
+    }
+
+    let paths: string[] = [];
+    if (prop.indexOf('[') === -1) {
+      paths = prop.split('.');
+    } else {
+      prop
+        .split(/[[\]]{1,2}/) // https://stackoverflow.com/a/20198206
+        .filter((p) => p)
+        .forEach((path) => {
+          const arrayPath = path.match(/['|"](.*?)['|"]/);
+          if (arrayPath) {
+            paths.push(arrayPath[1]);
+          } else {
+            paths.push(...path.split('.').filter((p) => p));
+          }
+        });
+    }
+
+    if (field._expressions[prop]) {
+      field._expressions[prop].paths = paths;
+    }
+
+    return paths;
+  }
 }
<<<<<<< HEAD
import { FormlyFieldConfig, FormlyValueChangeEvent, FormlyFieldConfigCache } from '../../models';
import {
  isObject,
  isNil,
  isUndefined,
  isFunction,
  defineHiddenProp,
  observe,
  reduceFormUpdateValidityCalls,
  getFieldValue,
  assignFieldValue,
} from '../../utils';
=======
import { FormlyFieldConfig, FormlyValueChangeEvent, FormlyFieldConfigCache } from '../../components/formly.field.config';
import { isObject, isNullOrUndefined, isUndefined, isFunction, defineHiddenProp, wrapProperty, getFieldValue, assignFieldValue } from '../../utils';
>>>>>>> 0f881521
import { evalExpression, evalStringExpression } from './utils';
import { isObservable, Observable, Subscription } from 'rxjs';
import { FormlyExtension } from '../../models';
import { unregisterControl, registerControl, updateValidity } from '../field-form/utils';
import { FormArray } from '@angular/forms';

/** @experimental */
export class FieldExpressionExtension implements FormlyExtension {
  onPopulate(field: FormlyFieldConfigCache) {
    if (field._expressions) {
      return;
    }

<<<<<<< HEAD
    // cache built expression
    defineHiddenProp(field, '_expressions', {});
    field.expressionProperties = field.expressionProperties || {};

    observe(field, ['hide'], ({ currentValue, firstChange }) => {
      defineHiddenProp(field, '_hide', !!currentValue);
      if (!firstChange || (firstChange && currentValue === true)) {
        field.templateOptions.hidden = currentValue;
        field.options._hiddenFieldsForCheck.push(field);
=======
    let checkLocked = false;
    field.options._checkField = (f, ignoreCache) => {
      if (!checkLocked) {
        checkLocked = true;
        this.checkField(f, ignoreCache);
        checkLocked = false;
>>>>>>> 0f881521
      }
    });

    if (field.hideExpression) {
      observe(field, ['hideExpression'], ({ currentValue: expr }) => {
        field._expressions.hide = this.parseExpressions(field, 'hide', typeof expr === 'boolean' ? () => expr : expr);
      });
    }

    for (const key of Object.keys(field.expressionProperties)) {
      observe(field, ['expressionProperties', key], ({ currentValue: expr }) => {
        if (typeof expr === 'string' || isFunction(expr)) {
          field._expressions[key] = this.parseExpressions(field, key, expr);
        } else if (expr instanceof Observable) {
          const subscribe = () =>
            (expr as Observable<any>).subscribe((v) => {
              this.evalExpr(field, key, v);
            });

          let subscription: Subscription = null;
          const onInit = field.hooks.onInit;
          field.hooks.onInit = () => {
            if (subscription === null) {
              subscription = subscribe();
            }
            return onInit?.(field);
          };

          const onDestroy = field.hooks.onDestroy;
          field.hooks.onDestroy = () => {
            onDestroy?.(field);
            subscription.unsubscribe();
            subscription = null;
          };
        }
      });
    }
  }

  postPopulate(field: FormlyFieldConfigCache) {
    if (field.parent) {
      return;
    }

    if (!field.options.checkExpressions) {
      let checkLocked = false;
      field.options.checkExpressions = (f, ignoreCache) => {
        if (checkLocked) {
          return;
        }

        checkLocked = true;
        reduceFormUpdateValidityCalls(f.form, () => {
          const fieldChanged = this.checkExpressions(f, ignoreCache);
          const options = field.options;
          options._hiddenFieldsForCheck
            .sort((f) => (f.hide ? -1 : 1))
            .forEach((f) => this.changeHideState(f, f.hide, !ignoreCache));
          options._hiddenFieldsForCheck = [];
          if (fieldChanged) {
            this.checkExpressions(field);
            if (field.options && field.options.detectChanges) {
              field.options.detectChanges(field);
            }
          }
        });

        checkLocked = false;
      };
      field.options._checkField = (f, ignoreCache) => {
        console.warn(`Formly: 'options._checkField' is deprecated since v6.0, use 'options.checkExpressions' instead.`);
        field.options.checkExpressions(f, ignoreCache);
      };
    }
  }

  private parseExpressions(field: FormlyFieldConfigCache, path: string, expr: any) {
    let parentExpression: any;
    if (field.parent && ['hide', 'templateOptions.disabled'].includes(path)) {
      const rootValue = (f) => {
        return path === 'hide' ? f.hide : f.templateOptions.disabled;
      };

      parentExpression = () => {
        let root = field.parent;
        while (root.parent && !rootValue(root)) {
          root = root.parent;
        }

        return rootValue(root);
      };
    }

    expr = expr || (() => false);
    if (typeof expr === 'string') {
      expr = evalStringExpression(expr, ['model', 'formState', 'field']);
    }

    let currentValue: any;

    return (ignoreCache?: boolean) => {
      try {
        const exprValue = evalExpression(
          parentExpression ? (...args) => parentExpression(field) || expr(...args) : expr,
          { field },
          [field.model, field.options.formState, field, ignoreCache],
        );

        if (
          ignoreCache ||
          (currentValue !== exprValue &&
            (!isObject(exprValue) ||
              isObservable(exprValue) ||
              JSON.stringify(exprValue) !== JSON.stringify(currentValue)))
        ) {
          currentValue = exprValue;
          this.evalExpr(field, path, exprValue);

          return true;
        }

        return false;
      } catch (error) {
        error.message = `[Formly Error] [Expression "${path}"] ${error.message}`;
        throw error;
      }
    };
  }

  private checkExpressions(field: FormlyFieldConfigCache, ignoreCache = false) {
    if (!field) {
      return false;
    }

    let fieldChanged = false;
    if (field._expressions) {
      for (const key of Object.keys(field._expressions)) {
        field._expressions[key](ignoreCache) && (fieldChanged = true);
      }
    }

    if (field.fieldGroup) {
      field.fieldGroup.forEach((f) => this.checkExpressions(f, ignoreCache) && (fieldChanged = true));
    }

    return fieldChanged;
  }

  private changeDisabledState(field: FormlyFieldConfig, value: boolean) {
    if (field.fieldGroup) {
      field.fieldGroup
        .filter((f) => !f.expressionProperties || !f.expressionProperties.hasOwnProperty('templateOptions.disabled'))
        .forEach((f) => this.changeDisabledState(f, value));
    }

    if (!isNil(field.key) && field.templateOptions.disabled !== value) {
      field.templateOptions.disabled = value;
    }
  }

  private changeHideState(field: FormlyFieldConfigCache, hide: boolean, resetOnHide: boolean) {
    if (field.fieldGroup) {
      field.fieldGroup.filter((f) => !f.hideExpression).forEach((f) => this.changeHideState(f, hide, resetOnHide));
    }

    if (field.formControl && !isNil(field.key)) {
      defineHiddenProp(field, '_hide', !!(hide || field.hide));
      const c = field.formControl;
      if (c['_fields'] && c['_fields'].length > 1) {
        updateValidity(c);
      }

      if (hide === true && (!c['_fields'] || c['_fields'].every((f) => !!f._hide))) {
        unregisterControl(field, true);
        if (resetOnHide && field.resetOnHide) {
          assignFieldValue(field, undefined);
          field.formControl.reset({ value: undefined, disabled: field.formControl.disabled });
          field.options.fieldChanges.next({ value: undefined, field, type: 'valueChanges' });
          if (field.fieldGroup && field.formControl instanceof FormArray) {
            field.fieldGroup.length = 0;
          }
        }
      } else if (hide === false) {
        if (field.resetOnHide && !isUndefined(field.defaultValue) && isUndefined(getFieldValue(field))) {
          assignFieldValue(field, field.defaultValue);
        }
        registerControl(field, undefined, true);
        if (field.resetOnHide && field.fieldArray && field.fieldGroup?.length !== field.model?.length) {
          field.options.build(field);
        }
      }
    }

    if (field.options.fieldChanges) {
      field.options.fieldChanges.next(<FormlyValueChangeEvent>{ field, type: 'hidden', value: hide });
    }
  }

  private evalExpr(field: FormlyFieldConfigCache, prop: string, value: any) {
    try {
      let target = field;
      const paths =
        prop.indexOf('[') === -1
          ? prop.split('.')
          : prop
              .replace(/\'|\"/g, '')
              .split(/[[\]]{1,2}/) // https://stackoverflow.com/a/20198206
              .filter((v) => v);
      const lastIndex = paths.length - 1;
      for (let i = 0; i < lastIndex; i++) {
        target = target[paths[i]];
      }

      target[paths[lastIndex]] = value;
    } catch (error) {
      error.message = `[Formly Error] [Expression "${prop}"] ${error.message}`;
      throw error;
    }

    if (prop === 'templateOptions.disabled' && !isNil(field.key)) {
      this.changeDisabledState(field, value);
    }

    if (prop.indexOf('model.') === 0) {
      const key = prop.replace(/^model\./, ''),
        control = field?.key === key ? field.formControl : field.form.get(key);

      if (control && !(isNil(control.value) && isNil(value)) && control.value !== value) {
        control.patchValue(value);
      }
    }

    this.emitExpressionChanges(field, prop, value);
  }

  private emitExpressionChanges(field: FormlyFieldConfigCache, property: string, value: any) {
    if (!field.options.fieldChanges) {
      return;
    }

    field.options.fieldChanges.next({
      field,
      type: 'expressionChanges',
      property,
      value,
    });
  }
}<|MERGE_RESOLUTION|>--- conflicted
+++ resolved
@@ -1,4 +1,3 @@
-<<<<<<< HEAD
 import { FormlyFieldConfig, FormlyValueChangeEvent, FormlyFieldConfigCache } from '../../models';
 import {
   isObject,
@@ -7,14 +6,9 @@
   isFunction,
   defineHiddenProp,
   observe,
-  reduceFormUpdateValidityCalls,
   getFieldValue,
   assignFieldValue,
 } from '../../utils';
-=======
-import { FormlyFieldConfig, FormlyValueChangeEvent, FormlyFieldConfigCache } from '../../components/formly.field.config';
-import { isObject, isNullOrUndefined, isUndefined, isFunction, defineHiddenProp, wrapProperty, getFieldValue, assignFieldValue } from '../../utils';
->>>>>>> 0f881521
 import { evalExpression, evalStringExpression } from './utils';
 import { isObservable, Observable, Subscription } from 'rxjs';
 import { FormlyExtension } from '../../models';
@@ -28,7 +22,6 @@
       return;
     }
 
-<<<<<<< HEAD
     // cache built expression
     defineHiddenProp(field, '_expressions', {});
     field.expressionProperties = field.expressionProperties || {};
@@ -38,14 +31,6 @@
       if (!firstChange || (firstChange && currentValue === true)) {
         field.templateOptions.hidden = currentValue;
         field.options._hiddenFieldsForCheck.push(field);
-=======
-    let checkLocked = false;
-    field.options._checkField = (f, ignoreCache) => {
-      if (!checkLocked) {
-        checkLocked = true;
-        this.checkField(f, ignoreCache);
-        checkLocked = false;
->>>>>>> 0f881521
       }
     });
 
@@ -98,21 +83,18 @@
         }
 
         checkLocked = true;
-        reduceFormUpdateValidityCalls(f.form, () => {
-          const fieldChanged = this.checkExpressions(f, ignoreCache);
-          const options = field.options;
-          options._hiddenFieldsForCheck
-            .sort((f) => (f.hide ? -1 : 1))
-            .forEach((f) => this.changeHideState(f, f.hide, !ignoreCache));
-          options._hiddenFieldsForCheck = [];
-          if (fieldChanged) {
-            this.checkExpressions(field);
-            if (field.options && field.options.detectChanges) {
-              field.options.detectChanges(field);
-            }
+        const fieldChanged = this.checkExpressions(f, ignoreCache);
+        const options = field.options;
+        options._hiddenFieldsForCheck
+          .sort((f) => (f.hide ? -1 : 1))
+          .forEach((f) => this.changeHideState(f, f.hide, !ignoreCache));
+        options._hiddenFieldsForCheck = [];
+        if (fieldChanged) {
+          this.checkExpressions(field);
+          if (field.options && field.options.detectChanges) {
+            field.options.detectChanges(field);
           }
-        });
-
+        }
         checkLocked = false;
       };
       field.options._checkField = (f, ignoreCache) => {

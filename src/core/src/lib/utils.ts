import { FormlyFieldConfig } from './models';
import { isObservable } from 'rxjs';
import { AbstractControl } from '@angular/forms';
import { FormlyFieldConfigCache } from './models';
import { ChangeDetectorRef, ComponentRef, TemplateRef } from '@angular/core';

export function getFieldId(formId: string, field: FormlyFieldConfig, index: string | number) {
  if (field.id) {
    return field.id;
  }
  let type = field.type;
  if (!type && field.template) {
    type = 'template';
  }
  return [formId, type, field.key, index].join('_');
}

export function getKeyPath(field: FormlyFieldConfigCache): string[] {
  if (!field.key) {
    return [];
  }

  /* We store the keyPath in the field for performance reasons. This function will be called frequently. */
  if (field._keyPath?.key !== field.key) {
    let path: (string | number)[] = [];
    if (typeof field.key === 'string') {
      const key = field.key.indexOf('[') === -1 ? field.key : field.key.replace(/\[(\w+)\]/g, '.$1');
      path = key.indexOf('.') !== -1 ? key.split('.') : [key];
    } else if (Array.isArray(field.key)) {
      path = field.key.slice(0);
    } else {
      path = [`${field.key}`];
    }

    defineHiddenProp(field, '_keyPath', { key: field.key, path });
  }

  return field._keyPath.path.slice(0);
}

export const FORMLY_VALIDATORS = ['required', 'pattern', 'minLength', 'maxLength', 'min', 'max'];

export function assignFieldValue(field: FormlyFieldConfigCache, value: any) {
  let paths = getKeyPath(field);
  if (paths.length === 0) {
    return;
  }

  let root = field;
  while (root.parent) {
    root = root.parent;
    paths = [...getKeyPath(root), ...paths];
  }

  if (value === undefined && field.resetOnHide) {
    const k = paths.pop();
    const m = paths.reduce((model, path) => model[path] || {}, root.model);
    delete m[k];
    return;
  }

  assignModelValue(root.model, paths, value);
}

export function assignModelValue(model: any, paths: string[], value: any) {
  for (let i = 0; i < paths.length - 1; i++) {
    const path = paths[i];
    if (!model[path] || !isObject(model[path])) {
      model[path] = /^\d+$/.test(paths[i + 1]) ? [] : {};
    }

    model = model[path];
  }

  model[paths[paths.length - 1]] = clone(value);
}

export function getFieldValue(field: FormlyFieldConfig): any {
  let model = field.parent ? field.parent.model : field.model;
  for (const path of getKeyPath(field)) {
    if (!model) {
      return model;
    }
    model = model[path];
  }

  return model;
}

export function reverseDeepMerge(dest: any, ...args: any[]) {
  args.forEach((src) => {
    for (const srcArg in src) {
      if (isNil(dest[srcArg]) || isBlankString(dest[srcArg])) {
        dest[srcArg] = clone(src[srcArg]);
      } else if (objAndSameType(dest[srcArg], src[srcArg])) {
        reverseDeepMerge(dest[srcArg], src[srcArg]);
      }
    }
  });
  return dest;
}

// check a value is null or undefined
export function isNil(value: any) {
  return value == null;
}

export function isUndefined(value: any) {
  return value === undefined;
}

export function isBlankString(value: any) {
  return value === '';
}

export function isFunction(value: any) {
  return typeof value === 'function';
}

export function objAndSameType(obj1: any, obj2: any) {
  return (
    isObject(obj1) &&
    isObject(obj2) &&
    Object.getPrototypeOf(obj1) === Object.getPrototypeOf(obj2) &&
    !(Array.isArray(obj1) || Array.isArray(obj2))
  );
}

export function isObject(x: any) {
  return x != null && typeof x === 'object';
}

export function isPromise(obj: any): obj is Promise<any> {
  return !!obj && typeof obj.then === 'function';
}

export function clone(value: any): any {
  if (
    !isObject(value) ||
    isObservable(value) ||
    value instanceof TemplateRef ||
    /* instanceof SafeHtmlImpl */ value.changingThisBreaksApplicationSecurity ||
    ['RegExp', 'FileList', 'File', 'Blob'].indexOf(value.constructor.name) !== -1
  ) {
    return value;
  }

  if (value instanceof Set) {
    return new Set(value);
  }

  if (value instanceof Map) {
    return new Map(value);
  }

  // https://github.com/moment/moment/blob/master/moment.js#L252
  if (value._isAMomentObject && isFunction(value.clone)) {
    return value.clone();
  }

  if (value instanceof AbstractControl) {
    return null;
  }

  if (value instanceof Date) {
    return new Date(value.getTime());
  }

  if (Array.isArray(value)) {
    return value.slice(0).map((v) => clone(v));
  }

  // best way to clone a js object maybe
  // https://stackoverflow.com/questions/41474986/how-to-clone-a-javascript-es6-class-instance
  const proto = Object.getPrototypeOf(value);
  let c = Object.create(proto);
  c = Object.setPrototypeOf(c, proto);
  // need to make a deep copy so we dont use Object.assign
  // also Object.assign wont copy property descriptor exactly
  return Object.keys(value).reduce((newVal, prop) => {
    const propDesc = Object.getOwnPropertyDescriptor(value, prop);
    if (propDesc.get) {
      Object.defineProperty(newVal, prop, propDesc);
    } else {
      newVal[prop] = clone(value[prop]);
    }

    return newVal;
  }, c);
}

export function defineHiddenProp(field: any, prop: string, defaultValue: any) {
  Object.defineProperty(field, prop, { enumerable: false, writable: true, configurable: true });
  field[prop] = defaultValue;
}

type IObserveFn<T> = (change: { currentValue: T; previousValue?: T; firstChange: boolean }) => void;
export interface IObserver<T> {
  setValue: (value: T) => void;
  unsubscribe: Function;
}
interface IObserveTarget<T> {
  [prop: string]: any;
  _observers?: {
    [prop: string]: {
      value: T;
      onChange: IObserveFn<T>[];
    };
  };
}

export function observeDeep(source: any, paths: string[], setFn: () => void): () => void {
  let observers = [];

  const unsubscribe = () => {
    observers.forEach((observer) => observer());
    observers = [];
  };
  const observer = observe(source, paths, ({ firstChange, currentValue }) => {
    !firstChange && setFn();

    unsubscribe();
    if (isObject(currentValue) && currentValue.constructor.name === 'Object') {
      Object.keys(currentValue).forEach((prop) => {
        observers.push(observeDeep(source, [...paths, prop], setFn));
      });
    }
  });

  return () => {
    observer.unsubscribe();
    unsubscribe();
  };
}

export function observe<T = any>(o: IObserveTarget<T>, paths: string[], setFn: IObserveFn<T>): IObserver<T> {
  if (!o._observers) {
    defineHiddenProp(o, '_observers', {});
  }

  let target = o;
  for (let i = 0; i < paths.length - 1; i++) {
    if (!target[paths[i]] || !isObject(target[paths[i]])) {
      target[paths[i]] = /^\d+$/.test(paths[i + 1]) ? [] : {};
    }
    target = target[paths[i]];
  }

  const key = paths[paths.length - 1];
  const prop = paths.join('.');
  if (!o._observers[prop]) {
    o._observers[prop] = { value: target[key], onChange: [] };
  }

  const state = o._observers[prop];
  if (target[key] !== state.value) {
    state.value = target[key];
  }

  if (state.onChange.indexOf(setFn) === -1) {
    state.onChange.push(setFn);
    setFn({ currentValue: state.value, firstChange: true });
    if (state.onChange.length >= 1) {
      const { enumerable } = Object.getOwnPropertyDescriptor(target, key) || { enumerable: true };
      Object.defineProperty(target, key, {
        enumerable,
        configurable: true,
        get: () => state.value,
        set: (currentValue) => {
          if (currentValue !== state.value) {
            const previousValue = state.value;
            state.value = currentValue;
            state.onChange.forEach((changeFn) => changeFn({ previousValue, currentValue, firstChange: false }));
          }
        },
      });
    }
  }

<<<<<<< HEAD
  return {
    setValue(value: T) {
      state.value = value;
    },
    unsubscribe() {
      state.onChange = state.onChange.filter((changeFn) => changeFn !== setFn);
      if (state.onChange.length === 0) {
        delete o._observers[prop];
      }
    },
  };
}

export function reduceFormUpdateValidityCalls(form: any, action: Function) {
  const updateValidity = form._updateTreeValidity.bind(form);

  let updateValidityArgs = { called: false, emitEvent: false };
  form._updateTreeValidity = ({ emitEvent } = { emitEvent: true }) =>
    (updateValidityArgs = { called: true, emitEvent: emitEvent || updateValidityArgs.emitEvent });
  action();

  updateValidityArgs.called && updateValidity({ emitEvent: updateValidityArgs.emitEvent });
  form._updateTreeValidity = updateValidity;
}

export function getField(f: FormlyFieldConfig, key: FormlyFieldConfig['key']): FormlyFieldConfig {
  key = (Array.isArray(key) ? key.join('.') : key) as string;
  if (!f.fieldGroup) {
    return;
  }

  for (let i = 0, len = f.fieldGroup.length; i < len; i++) {
    const c = f.fieldGroup[i];
    const k = (Array.isArray(c.key) ? c.key.join('.') : c.key) as string;
    if (k === key) {
      return c;
    }

    if (c.fieldGroup && (isNil(k) || key.indexOf(`${k}.`) === 0)) {
      const field = getField(c, isNil(k) ? key : key.slice(k.length + 1));
      if (field) {
        return field;
      }
    }
  }
}

export function markFieldForCheck(field: FormlyFieldConfigCache) {
  field._componentRefs?.forEach((ref) => {
    // NOTE: we cannot use ref.changeDetectorRef, see https://github.com/ngx-formly/ngx-formly/issues/2191
    if (ref instanceof ComponentRef) {
      const changeDetectorRef = ref.injector.get(ChangeDetectorRef);
      changeDetectorRef.markForCheck();
    } else {
      ref.markForCheck();
    }
  });
=======
  return () => fns.splice(fns.indexOf(setFn), 1);
>>>>>>> 0f881521
}<|MERGE_RESOLUTION|>--- conflicted
+++ resolved
@@ -277,7 +277,6 @@
     }
   }
 
-<<<<<<< HEAD
   return {
     setValue(value: T) {
       state.value = value;
@@ -291,18 +290,6 @@
   };
 }
 
-export function reduceFormUpdateValidityCalls(form: any, action: Function) {
-  const updateValidity = form._updateTreeValidity.bind(form);
-
-  let updateValidityArgs = { called: false, emitEvent: false };
-  form._updateTreeValidity = ({ emitEvent } = { emitEvent: true }) =>
-    (updateValidityArgs = { called: true, emitEvent: emitEvent || updateValidityArgs.emitEvent });
-  action();
-
-  updateValidityArgs.called && updateValidity({ emitEvent: updateValidityArgs.emitEvent });
-  form._updateTreeValidity = updateValidity;
-}
-
 export function getField(f: FormlyFieldConfig, key: FormlyFieldConfig['key']): FormlyFieldConfig {
   key = (Array.isArray(key) ? key.join('.') : key) as string;
   if (!f.fieldGroup) {
@@ -335,7 +322,4 @@
       ref.markForCheck();
     }
   });
-=======
-  return () => fns.splice(fns.indexOf(setFn), 1);
->>>>>>> 0f881521
 }
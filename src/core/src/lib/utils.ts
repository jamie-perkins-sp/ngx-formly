--- conflicted
+++ resolved
@@ -4,12 +4,6 @@
 import { FormlyFieldConfigCache } from './models';
 import { ChangeDetectorRef, ComponentRef, TemplateRef } from '@angular/core';
 
-<<<<<<< HEAD
-export function getFieldId(formId: string, field: FormlyFieldConfig, index: string | number) {
-  if (field.id) {
-    return field.id;
-  }
-=======
 export function disableTreeValidityCall(form: any, callback: Function) {
   const _updateTreeValidity = form._updateTreeValidity.bind(form);
   form._updateTreeValidity = () => {};
@@ -17,19 +11,19 @@
   form._updateTreeValidity = _updateTreeValidity;
 }
 
-export function getFieldId(formId: string, field: FormlyFieldConfig, index: string|number) {
-  if (field.id) return field.id;
->>>>>>> 8f7f6977
+export function getFieldId(formId: string, field: FormlyFieldConfig, index: string | number) {
+  if (field.id) {
+    return field.id;
+  }
   let type = field.type;
   if (!type && field.template) {
     type = 'template';
   }
-<<<<<<< HEAD
-=======
+
   if (isFunction(type)) {
     type = (type as any).prototype.constructor.name;
   }
->>>>>>> 8f7f6977
+
   return [formId, type, field.key, index].join('_');
 }
 

--- conflicted
+++ resolved
@@ -49,17 +49,11 @@
 
 function totalMatchedFields(field: FormlyFieldConfig): number {
   if (!field.fieldGroup) {
-<<<<<<< HEAD
-    return !isNil(field.key) && getFieldInitialValue(field) !== undefined ? 1 : 0;
-=======
-    return field.key && getFieldValue(field) !== undefined ? 1 : 0;
->>>>>>> 063cc38b
+    return !isNil(field.key) && getFieldValue(field) !== undefined ? 1 : 0;
   }
 
   const total = field.fieldGroup.reduce((s, f) => totalMatchedFields(f) + s, 0);
-  return total === 0
-    ? field.key && getFieldValue(field) !== undefined ? 1 : 0
-    : total;
+  return total === 0 ? (field.key && getFieldValue(field) !== undefined ? 1 : 0) : total;
 }
 
 interface IOptions extends FormlyJsonschemaOptions {

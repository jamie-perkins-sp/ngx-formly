--- conflicted
+++ resolved
@@ -111,11 +111,7 @@
       }
       case 'number':
       case 'integer': {
-<<<<<<< HEAD
-        field.parsers = [(v) => (isEmpty(v) ? null : Number(v))];
-=======
-        field.parsers = [v => isEmpty(v) ? (v === '' ? null : v) : Number(v)];
->>>>>>> fc32e64e
+        field.parsers = [(v) => (isEmpty(v) ? (v === '' ? null : v) : Number(v))];
         if (schema.hasOwnProperty('minimum')) {
           field.templateOptions.min = schema.minimum;
         }
@@ -376,7 +372,7 @@
             ...this._toFieldConfig(s, { ...options, resetOnHide: true }),
             hideExpression: (m, fs, f, forceUpdate?: boolean) => {
               const control = f.parent.parent.fieldGroup[0].formControl;
-              if ((control.value === -1) || forceUpdate) {
+              if (control.value === -1 || forceUpdate) {
                 let value = f.parent.fieldGroup
                   .map((f, i) => [f, i] as [FormlyFieldConfig, number])
                   .filter(([f, i]) => {

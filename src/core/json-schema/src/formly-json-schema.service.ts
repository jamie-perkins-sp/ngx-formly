import { Injectable } from '@angular/core';
import { FormlyFieldConfig } from '@ngx-formly/core';
import { JSONSchema7, JSONSchema7Definition } from 'json-schema';
import { AbstractControl, FormArray, FormGroup } from '@angular/forms';
import {
  ɵreverseDeepMerge as reverseDeepMerge,
  ɵgetFieldValue as getFieldValue,
  ɵclone as clone,
  ɵhasKey as hasKey,
} from '@ngx-formly/core';
import { tap } from 'rxjs/operators';

export interface FormlyJsonschemaOptions {
  /**
   * allows to intercept the mapping, taking the already mapped
   * formly field and the original JSONSchema source from which it
   * was mapped.
   */
  map?: (mappedField: FormlyFieldConfig, mapSource: JSONSchema7) => FormlyFieldConfig;
}

interface FormlyJSONSchema7 extends JSONSchema7 {
  widget?: { formlyConfig: FormlyFieldConfig };
}

// https://stackoverflow.com/a/27865285
function decimalPlaces(a: number) {
  if (!isFinite(a)) {
    return 0;
  }

  let e = 1,
    p = 0;
  while (Math.round(a * e) / e !== a) {
    e *= 10;
    p++;
  }

  return p;
}

function isEmpty(v: any) {
  return v === '' || v == null;
}

function isObject(v: any) {
  return v != null && typeof v === 'object' && !Array.isArray(v);
}

function isInteger(value: any) {
  return Number.isInteger ? Number.isInteger(value) : typeof value === 'number' && Math.floor(value) === value;
}

function isConst(schema: JSONSchema7Definition) {
  return typeof schema === 'object' && (schema.hasOwnProperty('const') || (schema.enum && schema.enum.length === 1));
}

function totalMatchedFields(field: FormlyFieldConfig): number {
  if (!field.fieldGroup) {
    return hasKey(field) && getFieldValue(field) !== undefined ? 1 : 0;
  }

  const total = field.fieldGroup.reduce((s, f) => totalMatchedFields(f) + s, 0);
  if (total === 0 && hasKey(field)) {
    const value = getFieldValue(field);
    if (
      value === null ||
      (value !== undefined && ((field.fieldArray && Array.isArray(value)) || (!field.fieldArray && isObject(value))))
    ) {
      return 1;
    }
  }

  return total;
}

interface IOptions extends FormlyJsonschemaOptions {
  schema: FormlyJSONSchema7;
  resetOnHide?: boolean;
  shareFormControl?: boolean;
  ignoreDefault?: boolean;
  strict?: boolean;
  readOnly?: boolean;
  key?: FormlyFieldConfig['key'];
}

@Injectable({ providedIn: 'root' })
export class FormlyJsonschema {
  toFieldConfig(schema: JSONSchema7, options?: FormlyJsonschemaOptions): FormlyFieldConfig {
    return this._toFieldConfig(schema, { schema, ...(options || {}) });
  }

  private _toFieldConfig(schema: FormlyJSONSchema7, { key, ...options }: IOptions): FormlyFieldConfig {
    schema = this.resolveSchema(schema, options);
    const types = this.guessSchemaType(schema);

    let field: FormlyFieldConfig & { shareFormControl?: boolean } = {
      type: types[0],
      defaultValue: schema.default,
      props: {
        label: schema.title,
        readonly: schema.readOnly,
        description: schema.description,
      },
    };

    if (key != null) {
      field.key = key;
    }

    if (!options.ignoreDefault && (schema.readOnly || options.readOnly)) {
      field.props.disabled = true;
      options = { ...options, readOnly: true };
    }

    if (options.resetOnHide) {
      field.resetOnHide = true;
    }

    if (key && options.strict) {
      this.addValidator(field, 'type', (c: AbstractControl, f: FormlyFieldConfig) => {
        const value = getFieldValue(f);
        if (value != null) {
          switch (field.type) {
            case 'string': {
              return typeof value === 'string';
            }
            case 'integer': {
              return isInteger(value);
            }
            case 'number': {
              return typeof value === 'number';
            }
            case 'object': {
              return isObject(value);
            }
            case 'array': {
              return Array.isArray(value);
            }
          }
        }

        return true;
      });
    }

    if (options.shareFormControl === false) {
      field.shareFormControl = false;
    }

    if (options.ignoreDefault) {
      delete field.defaultValue;
    }

    this.addValidator(field, 'type', {
      schemaType: types,
      expression: ({ value }: AbstractControl) => {
        if (value === undefined) {
          return true;
        }

        if (value === null && types.indexOf('null') !== -1) {
          return true;
        }

        switch (types[0]) {
          case 'null': {
            return typeof value === null;
          }
          case 'string': {
            return typeof value === 'string';
          }
          case 'integer': {
            return isInteger(value);
          }
          case 'number': {
            return typeof value === 'number';
          }
          case 'object': {
            return isObject(value);
          }
          case 'array': {
            return Array.isArray(value);
          }
        }

        return true;
      },
    });

    switch (field.type) {
      case 'number':
      case 'integer': {
        field.parsers = [(v: string | number) => (isEmpty(v) ? undefined : Number(v))];
        if (schema.hasOwnProperty('minimum')) {
          field.props.min = schema.minimum;
        }

        if (schema.hasOwnProperty('maximum')) {
          field.props.max = schema.maximum;
        }

        if (schema.hasOwnProperty('exclusiveMinimum')) {
          field.props.exclusiveMinimum = schema.exclusiveMinimum;
          this.addValidator(
            field,
            'exclusiveMinimum',
            ({ value }: AbstractControl) => isEmpty(value) || value > schema.exclusiveMinimum,
          );
        }

        if (schema.hasOwnProperty('exclusiveMaximum')) {
          field.props.exclusiveMaximum = schema.exclusiveMaximum;
          this.addValidator(
            field,
            'exclusiveMaximum',
            ({ value }: AbstractControl) => isEmpty(value) || value < schema.exclusiveMaximum,
          );
        }

        if (schema.hasOwnProperty('multipleOf')) {
          field.props.step = schema.multipleOf;
          this.addValidator(field, 'multipleOf', ({ value }: AbstractControl) => {
            if (isEmpty(value) || typeof value !== 'number' || value === 0 || schema.multipleOf <= 0) {
              return true;
            }

            // https://github.com/ajv-validator/ajv/issues/652#issue-283610859
            const multiplier = Math.pow(10, decimalPlaces(schema.multipleOf));
            return Math.round(value * multiplier) % Math.round(schema.multipleOf * multiplier) === 0;
          });
        }
        break;
      }
      case 'string': {
        field.parsers = [
          (v) => {
            if (types.indexOf('null') !== -1) {
              v = isEmpty(v) ? null : v;
            } else if (!field.props.required) {
              v = v === '' ? undefined : v;
            }

            return v;
          },
        ];

        ['minLength', 'maxLength', 'pattern'].forEach((prop) => {
          if (schema.hasOwnProperty(prop)) {
            field.props[prop] = (schema as any)[prop];
          }
        });
        break;
      }
      case 'object': {
        if (!field.fieldGroup) {
          field.fieldGroup = [];
        }

        const { propDeps, schemaDeps } = this.resolveDependencies(schema);
        Object.keys(schema.properties || {}).forEach((property) => {
          const f = this._toFieldConfig(<JSONSchema7>schema.properties[property], { ...options, key: property });
          field.fieldGroup.push(f);
          if ((Array.isArray(schema.required) && schema.required.indexOf(property) !== -1) || propDeps[property]) {
            f.expressions = {
              ...(f.expressions || {}),
              'props.required': (f) => {
                let parent = f.parent;
                const model = f.fieldGroup && f.key != null ? parent.model : f.model;
                while (parent.key == null && parent.parent) {
                  parent = parent.parent;
                }

                const required = parent && parent.props ? parent.props.required : false;
                if (!model && !required) {
                  return false;
                }

                if (Array.isArray(schema.required) && schema.required.indexOf(property) !== -1) {
                  return true;
                }

                return propDeps[property] && f.model && propDeps[property].some((k) => !isEmpty(f.model[k]));
              },
            };
          }

          if (schemaDeps[property]) {
            const getConstValue = (s: JSONSchema7) => {
              return s.hasOwnProperty('const') ? s.const : s.enum[0];
            };

            const oneOfSchema = schemaDeps[property].oneOf as JSONSchema7[];
            if (
              oneOfSchema &&
              oneOfSchema.every((o) => o.properties && o.properties[property] && isConst(o.properties[property]))
            ) {
              oneOfSchema.forEach((oneOfSchemaItem) => {
                const { [property]: constSchema, ...properties } = oneOfSchemaItem.properties;
                field.fieldGroup.push({
                  ...this._toFieldConfig({ ...oneOfSchemaItem, properties }, { ...options, resetOnHide: true }),
                  expressions: {
                    hide: (m: any) => !m || getConstValue(constSchema as JSONSchema7) !== m[property],
                  },
                });
              });
            } else {
              field.fieldGroup.push({
                ...this._toFieldConfig(schemaDeps[property], options),
                expressions: {
                  hide: (m: any) => !m || isEmpty(m[property]),
                },
              });
            }
          }
        });

        if (schema.oneOf) {
          field.fieldGroup.push(
            this.resolveMultiSchema('oneOf', <JSONSchema7[]>schema.oneOf, { ...options, shareFormControl: false }),
          );
        }

        if (schema.anyOf) {
          field.fieldGroup.push(this.resolveMultiSchema('anyOf', <JSONSchema7[]>schema.anyOf, options));
        }
        break;
      }
      case 'array': {
        if (schema.hasOwnProperty('minItems')) {
          field.props.minItems = schema.minItems;
          this.addValidator(
            field,
            'minItems',
            ({ value }: AbstractControl) => isEmpty(value) || value.length >= schema.minItems,
          );

          if (schema.minItems > 0 && field.defaultValue === undefined) {
            field.defaultValue = Array.from(new Array(schema.minItems));
          }
        }
        if (schema.hasOwnProperty('maxItems')) {
          field.props.maxItems = schema.maxItems;
          this.addValidator(
            field,
            'maxItems',
            ({ value }: AbstractControl) => isEmpty(value) || value.length <= schema.maxItems,
          );
        }
        if (schema.hasOwnProperty('uniqueItems')) {
          field.props.uniqueItems = schema.uniqueItems;
          this.addValidator(field, 'uniqueItems', ({ value }: AbstractControl) => {
            if (isEmpty(value) || !schema.uniqueItems) {
              return true;
            }

            const uniqueItems = Array.from(new Set(value.map((v: any) => JSON.stringify(v))));

            return uniqueItems.length === value.length;
          });
        }

        // resolve items schema needed for isEnum check
        if (schema.items && !Array.isArray(schema.items)) {
          schema.items = this.resolveSchema(<JSONSchema7>schema.items, options);
        }

        // TODO: remove isEnum check once adding an option to skip extension
        if (!this.isEnum(schema)) {
          field.fieldArray = (root: FormlyFieldConfig) => {
            if (!Array.isArray(schema.items)) {
              // When items is a single schema, the additionalItems keyword is meaningless, and it should not be used.
              const f = schema.items ? this._toFieldConfig(<JSONSchema7>schema.items, options) : {};
              if (f.props) {
                f.props.required = true;
              }

              return f;
            }

            const length = root.fieldGroup ? root.fieldGroup.length : 0;
            const itemSchema = schema.items[length] ? schema.items[length] : schema.additionalItems;
            const f = itemSchema ? this._toFieldConfig(<JSONSchema7>itemSchema, options) : {};
            if (f.props) {
              f.props.required = true;
            }
            if (schema.items[length]) {
              f.props.removable = false;
            }

            return f;
          };
        }

        break;
      }
    }

    if (schema.hasOwnProperty('const')) {
      field.props.const = schema.const;
      this.addValidator(field, 'const', ({ value }: AbstractControl) => value === schema.const);
      if (!field.type) {
        field.defaultValue = schema.const;
      }
    }

    if (this.isEnum(schema)) {
      field.props.multiple = field.type === 'array';
      field.type = 'enum';
      field.props.options = this.toEnumOptions(schema);
    }

    if (schema.oneOf && !field.type) {
      delete field.key;
      field.fieldGroup = [
        this.resolveMultiSchema('oneOf', <JSONSchema7[]>schema.oneOf, { ...options, key, shareFormControl: false }),
      ];
    }

    if (schema.oneOf && !field.type) {
      delete field.key;
      field.fieldGroup = [
        this.resolveMultiSchema('oneOf', <JSONSchema7[]>schema.oneOf, { ...options, key, shareFormControl: false }),
      ];
    }

    // map in possible formlyConfig options from the widget property
    if (schema.widget?.formlyConfig) {
      field = this.mergeFields(field, schema.widget.formlyConfig);
    }

    field.templateOptions = field.props;
    // if there is a map function passed in, use it to allow the user to
    // further customize how fields are being mapped
    return options.map ? options.map(field, schema) : field;
  }

  private resolveSchema(schema: JSONSchema7, options: IOptions): JSONSchema7 {
    if (schema && schema.$ref) {
      schema = this.resolveDefinition(schema, options);
    }

    if (schema && schema.allOf) {
      schema = this.resolveAllOf(schema, options);
    }

    return schema;
  }

  private resolveAllOf({ allOf, ...baseSchema }: FormlyJSONSchema7, options: IOptions) {
    if (!allOf.length) {
      throw Error(`allOf array can not be empty ${allOf}.`);
    }

    return (allOf as FormlyJSONSchema7[]).reduce((base: FormlyJSONSchema7, schema: FormlyJSONSchema7) => {
      schema = this.resolveSchema(schema, options);
      if (base.required && schema.required) {
        base.required = [...base.required, ...schema.required];
      }

      if (schema.uniqueItems) {
        base.uniqueItems = schema.uniqueItems;
      }

      // resolve to min value
      (
        ['maxLength', 'maximum', 'exclusiveMaximum', 'maxItems', 'maxProperties'] as (keyof FormlyJSONSchema7)[]
      ).forEach((prop) => {
        if (!isEmpty(base[prop]) && !isEmpty(schema[prop])) {
          (base as any)[prop] = base[prop] < schema[prop] ? base[prop] : schema[prop];
        }
      });

      // resolve to max value
      (
        ['minLength', 'minimum', 'exclusiveMinimum', 'minItems', 'minProperties'] as (keyof FormlyJSONSchema7)[]
      ).forEach((prop) => {
        if (!isEmpty(base[prop]) && !isEmpty(schema[prop])) {
          (base as any)[prop] = base[prop] > schema[prop] ? base[prop] : schema[prop];
        }
      });

      return reverseDeepMerge(base, schema);
    }, baseSchema);
  }

  private resolveMultiSchema(mode: 'oneOf' | 'anyOf', schemas: JSONSchema7[], options: IOptions): FormlyFieldConfig {
    return {
      type: 'multischema',
      fieldGroup: [
        {
          type: 'enum',
          defaultValue: -1,
          props: {
            multiple: mode === 'anyOf',
            options: schemas.map((s, i) => ({ label: s.title, value: i, disabled: s.readOnly })),
          },
          hooks: {
            onInit: (f) => f.formControl.valueChanges.pipe(tap(() => f.options.detectChanges(f.parent))),
          },
        },
        {
          fieldGroup: schemas.map((s, i) => ({
            ...this._toFieldConfig(s, { ...options, resetOnHide: true }),
<<<<<<< HEAD
            expressions: {
              hide: (f, forceUpdate?: boolean) => {
                const control = f.parent.parent.fieldGroup[0].formControl;
                if (control.value === -1 || forceUpdate) {
                  let value = f.parent.fieldGroup
                    .map(
                      (f, i) =>
                        [f, i, this.isFieldValid(f, schemas[i], options)] as [FormlyFieldConfig, number, boolean],
                    )
                    .sort(([f1, , f1Valid], [f2, , f2Valid]) => {
                      if (f1Valid !== f2Valid) {
                        return f2Valid ? 1 : -1;
=======
            hideExpression: (m, fs, f, forceUpdate?: boolean) => {
              const control = f.parent.parent.fieldGroup[0].formControl;
              if ((control.value === -1) || forceUpdate) {
                let value = f.parent.fieldGroup
                  .map((f, i) => [f, i, this.isFieldValid(f, i, schemas, options)] as [FormlyFieldConfig, number, boolean])
                  .sort(([f1, i1, f1Valid], [f2, i2, f2Valid]) => {
                    if (f1Valid !== f2Valid) {
                      return f2Valid ? 1 : -1;
                    }

                    const matchedFields1 = totalMatchedFields(f1);
                    const matchedFields2 = totalMatchedFields(f2);
                    if (matchedFields1 === matchedFields2) {
                      if (f1.templateOptions.disabled === f2.templateOptions.disabled) {
                        return 0;
>>>>>>> 19b42098
                      }

                      const matchedFields1 = totalMatchedFields(f1);
                      const matchedFields2 = totalMatchedFields(f2);
                      if (matchedFields1 === matchedFields2) {
                        if (f1.props.disabled === f2.props.disabled) {
                          return 0;
                        }

                        return matchedFields2 > matchedFields1 ? 1 : -1;
                      }

                      return matchedFields2 > matchedFields1 ? 1 : -1;
                    })
                    .map(([, i]) => i);

                  if (mode === 'anyOf') {
                    const definedValue = value.filter((i) => totalMatchedFields(f.parent.fieldGroup[i]));
                    value = definedValue.length > 0 ? definedValue : [value[0] || 0];
                  }

                  value = value.length > 0 ? value : [0];
                  control.setValue(mode === 'anyOf' ? value : value[0]);
                }

                return Array.isArray(control.value) ? control.value.indexOf(i) === -1 : control.value !== i;
              },
            },
          })),
        },
      ],
    };
  }

  private resolveDefinition(schema: FormlyJSONSchema7, options: IOptions): FormlyJSONSchema7 {
    const [uri, pointer] = schema.$ref.split('#/');
    if (uri) {
      throw Error(`Remote schemas for ${schema.$ref} not supported yet.`);
    }

    const definition = !pointer
      ? null
      : pointer
          .split('/')
          .reduce((def, path) => (def?.hasOwnProperty(path) ? (def as any)[path] : null), options.schema);

    if (!definition) {
      throw Error(`Cannot find a definition for ${schema.$ref}.`);
    }

    if (definition.$ref) {
      return this.resolveDefinition(definition, options);
    }

    return {
      ...definition,
      ...['title', 'description', 'default', 'widget'].reduce((annotation, p) => {
        if (schema.hasOwnProperty(p)) {
          annotation[p] = (schema as any)[p];
        }

        return annotation;
      }, {} as any),
    };
  }

  private resolveDependencies(schema: JSONSchema7) {
    const propDeps: { [id: string]: string[] } = {};
    const schemaDeps: { [id: string]: JSONSchema7 } = {};

    Object.keys(schema.dependencies || {}).forEach((prop) => {
      const dependency = schema.dependencies[prop] as JSONSchema7;
      if (Array.isArray(dependency)) {
        // Property dependencies
        dependency.forEach((dep) => {
          if (!propDeps[dep]) {
            propDeps[dep] = [prop];
          } else {
            propDeps[dep].push(prop);
          }
        });
      } else {
        // schema dependencies
        schemaDeps[prop] = dependency;
      }
    });

    return { propDeps, schemaDeps };
  }

  private guessSchemaType(schema: JSONSchema7) {
    const type = schema?.type;
    if (!type && schema?.properties) {
      return ['object'];
    }

    if (Array.isArray(type)) {
      if (type.length === 1) {
        return type;
      }

      if (type.length === 2 && type.indexOf('null') !== -1) {
        return type.sort((t1) => (t1 == 'null' ? 1 : -1));
      }

      return type;
    }

    return type ? [type] : [];
  }

  private addValidator(field: FormlyFieldConfig, name: string, validator: FormlyFieldConfig['validators']) {
    field.validators = field.validators || {};
    field.validators[name] = validator;
  }

  private isEnum(schema: JSONSchema7): boolean {
    return (
      !!schema.enum ||
      (schema.anyOf && (schema.anyOf as JSONSchema7[]).every(isConst)) ||
      (schema.oneOf && (schema.oneOf as JSONSchema7[]).every(isConst)) ||
      (schema.uniqueItems && schema.items && !Array.isArray(schema.items) && this.isEnum(<JSONSchema7>schema.items))
    );
  }

  private toEnumOptions(schema: JSONSchema7): { value: any; label: any }[] {
    if (schema.enum) {
      return schema.enum.map((value) => ({ value, label: value }));
    }

    const toEnum = (s: JSONSchema7) => {
      const value = s.hasOwnProperty('const') ? s.const : s.enum[0];
      const option: any = { value, label: s.title || value };
      if (s.readOnly) {
        option.disabled = true;
      }

      return option;
    };

    if (schema.anyOf) {
      return (schema.anyOf as JSONSchema7[]).map(toEnum);
    }

    if (schema.oneOf) {
      return (schema.oneOf as JSONSchema7[]).map(toEnum);
    }

    return this.toEnumOptions(<JSONSchema7>schema.items);
  }

<<<<<<< HEAD
  private isFieldValid(field: FormlyFieldConfig, schema: JSONSchema7, options: IOptions): boolean {
    const model = field.model ? clone(field.model) : field.fieldArray ? [] : {};
    const { form } = field.options.build({
      form: Array.isArray(model) ? new FormArray([]) : new FormGroup({}),
      fieldGroup: [
        this._toFieldConfig(schema, { ...options, resetOnHide: true, ignoreDefault: true, map: null, strict: true }),
      ],
      model,
      options: {},
    });

    return form.valid;
=======
  private isFieldValid(root: FormlyFieldConfig, i: number, schemas: JSONSchema7[], options: IOptions): boolean {
    if (!root['_schemasFields']) {
      Object.defineProperty(root, '_schemasFields', { enumerable: false, writable: true, configurable: true });
      root['_schemasFields'] = {};
    }

    let field = root['_schemasFields'][i];
    const model = root.model ? clone(root.model) : (root.fieldArray ? [] : {});
    if (!field) {
      field = root['_schemasFields'][i] = (root.options as any)._buildField({
        formControl: Array.isArray(model) ? new FormArray([]) : new FormGroup({}),
        fieldGroup: [this._toFieldConfig(schemas[i], { ...options, resetOnHide: true, ignoreDefault: true, map: null, strict: true })],
        model,
        options: {},
      });
    } else {
      field.model = model;
      (root.options as any)._buildField(field);
    }

    return field.formControl.valid;
>>>>>>> 19b42098
  }

  private mergeFields(f1: any, f2: any) {
    for (let prop in f2) {
      const f1Prop = prop === 'templateOptions' ? 'props' : prop;
      if (isObject(f1[f1Prop]) && isObject(f2[prop])) {
        f1[f1Prop] = this.mergeFields(f1[f1Prop], f2[prop]);
      } else if (f2[prop] != null) {
        f1[f1Prop] = f2[prop];
      }
    }

    return f1;
  }
}<|MERGE_RESOLUTION|>--- conflicted
+++ resolved
@@ -502,7 +502,6 @@
         {
           fieldGroup: schemas.map((s, i) => ({
             ...this._toFieldConfig(s, { ...options, resetOnHide: true }),
-<<<<<<< HEAD
             expressions: {
               hide: (f, forceUpdate?: boolean) => {
                 const control = f.parent.parent.fieldGroup[0].formControl;
@@ -510,28 +509,11 @@
                   let value = f.parent.fieldGroup
                     .map(
                       (f, i) =>
-                        [f, i, this.isFieldValid(f, schemas[i], options)] as [FormlyFieldConfig, number, boolean],
+                        [f, i, this.isFieldValid(f, i, schemas, options)] as [FormlyFieldConfig, number, boolean],
                     )
                     .sort(([f1, , f1Valid], [f2, , f2Valid]) => {
                       if (f1Valid !== f2Valid) {
                         return f2Valid ? 1 : -1;
-=======
-            hideExpression: (m, fs, f, forceUpdate?: boolean) => {
-              const control = f.parent.parent.fieldGroup[0].formControl;
-              if ((control.value === -1) || forceUpdate) {
-                let value = f.parent.fieldGroup
-                  .map((f, i) => [f, i, this.isFieldValid(f, i, schemas, options)] as [FormlyFieldConfig, number, boolean])
-                  .sort(([f1, i1, f1Valid], [f2, i2, f2Valid]) => {
-                    if (f1Valid !== f2Valid) {
-                      return f2Valid ? 1 : -1;
-                    }
-
-                    const matchedFields1 = totalMatchedFields(f1);
-                    const matchedFields2 = totalMatchedFields(f2);
-                    if (matchedFields1 === matchedFields2) {
-                      if (f1.templateOptions.disabled === f2.templateOptions.disabled) {
-                        return 0;
->>>>>>> 19b42098
                       }
 
                       const matchedFields1 = totalMatchedFields(f1);
@@ -683,42 +665,40 @@
     return this.toEnumOptions(<JSONSchema7>schema.items);
   }
 
-<<<<<<< HEAD
-  private isFieldValid(field: FormlyFieldConfig, schema: JSONSchema7, options: IOptions): boolean {
-    const model = field.model ? clone(field.model) : field.fieldArray ? [] : {};
-    const { form } = field.options.build({
-      form: Array.isArray(model) ? new FormArray([]) : new FormGroup({}),
-      fieldGroup: [
-        this._toFieldConfig(schema, { ...options, resetOnHide: true, ignoreDefault: true, map: null, strict: true }),
-      ],
-      model,
-      options: {},
-    });
-
-    return form.valid;
-=======
-  private isFieldValid(root: FormlyFieldConfig, i: number, schemas: JSONSchema7[], options: IOptions): boolean {
-    if (!root['_schemasFields']) {
+  private isFieldValid(
+    root: FormlyFieldConfig & { _schemasFields?: { [key: number]: FormlyFieldConfig } },
+    i: number,
+    schemas: JSONSchema7[],
+    options: IOptions,
+  ): boolean {
+    if (!root._schemasFields) {
       Object.defineProperty(root, '_schemasFields', { enumerable: false, writable: true, configurable: true });
-      root['_schemasFields'] = {};
-    }
-
-    let field = root['_schemasFields'][i];
-    const model = root.model ? clone(root.model) : (root.fieldArray ? [] : {});
+      root._schemasFields = {};
+    }
+
+    let field = root._schemasFields[i];
+    const model = root.model ? clone(root.model) : root.fieldArray ? [] : {};
     if (!field) {
-      field = root['_schemasFields'][i] = (root.options as any)._buildField({
-        formControl: Array.isArray(model) ? new FormArray([]) : new FormGroup({}),
-        fieldGroup: [this._toFieldConfig(schemas[i], { ...options, resetOnHide: true, ignoreDefault: true, map: null, strict: true })],
+      field = root._schemasFields[i] = root.options.build({
+        form: Array.isArray(model) ? new FormArray([]) : new FormGroup({}),
+        fieldGroup: [
+          this._toFieldConfig(schemas[i], {
+            ...options,
+            resetOnHide: true,
+            ignoreDefault: true,
+            map: null,
+            strict: true,
+          }),
+        ],
         model,
         options: {},
       });
     } else {
-      field.model = model;
-      (root.options as any)._buildField(field);
-    }
-
-    return field.formControl.valid;
->>>>>>> 19b42098
+      (field as any).model = model;
+      root.options.build(field);
+    }
+
+    return field.form.valid;
   }
 
   private mergeFields(f1: any, f2: any) {

import { Component, ViewChild, ViewContainerRef } from '@angular/core';
import { FieldWrapper } from '@ngx-formly/core';

@Component({
  selector: 'formly-wrapper-validation-messages',
  template: `
    <ng-template #fieldComponent></ng-template>
    <div>
<<<<<<< HEAD
      <small class="invalid-feedback" [style.display]="'block'" *ngIf="valid" role="alert" [id]="validationId">
        <formly-validation-message [fieldForm]="formControl" [field]="field"></formly-validation-message>
      </small>
=======
      <small class="text-muted text-danger" *ngIf="showError" role="alert" [id]="validationId"><formly-validation-message [fieldForm]="formControl" [field]="field"></formly-validation-message></small>
>>>>>>> 579bd8b0
    </div>
  `,
})
export class FormlyWrapperValidationMessages extends FieldWrapper {
  @ViewChild('fieldComponent', {read: ViewContainerRef}) fieldComponent: ViewContainerRef;

  get validationId() {
    return this.field.id + '-message';
  }
}<|MERGE_RESOLUTION|>--- conflicted
+++ resolved
@@ -6,13 +6,9 @@
   template: `
     <ng-template #fieldComponent></ng-template>
     <div>
-<<<<<<< HEAD
-      <small class="invalid-feedback" [style.display]="'block'" *ngIf="valid" role="alert" [id]="validationId">
+      <small class="invalid-feedback" [style.display]="'block'" *ngIf="showError" role="alert" [id]="validationId">
         <formly-validation-message [fieldForm]="formControl" [field]="field"></formly-validation-message>
       </small>
-=======
-      <small class="text-muted text-danger" *ngIf="showError" role="alert" [id]="validationId"><formly-validation-message [fieldForm]="formControl" [field]="field"></formly-validation-message></small>
->>>>>>> 579bd8b0
     </div>
   `,
 })

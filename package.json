--- conflicted
+++ resolved
@@ -1,19 +1,14 @@
 {
   "name": "@ngx-formly/common",
-<<<<<<< HEAD
   "version": "6.0.0-next.6",
-=======
-  "version": "5.10.28",
->>>>>>> 4814b325
   "author": "Zama Khan Mohammed <mohammedzamakhan@gmail.com>",
   "contributors": [
     "Zama Khan Mohammed <mohammedzamakhan@gmail.com>",
     "Kent C. Dodds <kent@doddsfamily.us>"
   ],
   "scripts": {
-<<<<<<< HEAD
     "postinstall": "ngcc",
-    "contrib:generate": "githubcontrib --owner ngx-formly --repo ngx-formly --cols 6 --sortOrder desc > CONTRIBUTORS.md",
+    "contrib:generate": "githubcontrib --owner ngx-formly --repo ngx-formly --cols 8 --sortOrder desc > CONTRIBUTORS.md",
     "lint": "eslint --ext .ts,.html src/ demo/",
     "lint:fix": "eslint --ext .ts,.html src/ demo/ --fix",
     "format": "prettier --list-different \"**/*.{ts,json,css,scss,html}\"",
@@ -24,25 +19,6 @@
     "release": "standard-version --prerelease next",
     "publish": "ts-node --dir build publish.ts",
     "start": "ng serve --port 4100 --open --hmr",
-=======
-    "contrib:generate": "githubcontrib --owner ngx-formly --repo ngx-formly --cols 8 --sortOrder desc > CONTRIBUTORS.md",
-    "lint": "tslint -p tsconfig.json",
-    "lint:fix": "tslint --fix -p tsconfig.json",
-    "commit": "npm run build && git-cz",
-    "bundlesize": "npm run build && bundlesize",
-    "build": "rm -rf dist/@ngx-formly && npm run build:core && npm run build:bootstrap && npm run build:material && npm run build:ionic && npm run build:primeng && npm run build:kendo && npm run build:nativescript && npm run build:schematics && node .config/build.js",
-    "build:core": "ng build @ngx-formly/core",
-    "build:bootstrap": "ng build @ngx-formly/bootstrap",
-    "build:material": "ng build @ngx-formly/material",
-    "build:ionic": "ng build @ngx-formly/ionic",
-    "build:primeng": "ng build @ngx-formly/primeng",
-    "build:kendo": "ng build @ngx-formly/kendo",
-    "build:nativescript": "ng build @ngx-formly/nativescript",
-    "build:schematics": "cd src/schematics && npm run build && cd ../.. && npm run copy:schematics",
-    "copy:schematics": "cpr src/schematics dist/@ngx-formly/schematics --delete-first --filter node_modules/",
-    "release": "standard-version && npm run build && node .config/publish.js",
-    "start": "ng serve --port 4100 --open",
->>>>>>> 4814b325
     "demo": "npm run start",
     "test": "ngcc --properties main && jest",
     "test:watch": "ngcc --properties main && jest --watch",
